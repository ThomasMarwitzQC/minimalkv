import io
import os
from contextlib import contextmanager
from shutil import copyfileobj
<<<<<<< HEAD
from typing import Dict, List, Union

import boto3
from mypy_boto3_s3.service_resource import Bucket
from uritools import SplitResult
=======
from typing import List, Optional
>>>>>>> d3bcfd2b

from minimalkv import CopyMixin, KeyValueStore, UrlMixin
from minimalkv.url_utils import _get_password, _get_username


def _public_readable(grants: List) -> bool:  # TODO: What kind of list
    """Take a list of grants from an ACL and check if they allow public read access."""
    for grant in grants:
        # see: https://docs.aws.amazon.com/AmazonS3/latest/dev/acl-overview.html
        if grant["Permission"] not in ("READ", "FULL_CONTROL"):
            continue
        grantee = grant["Grantee"]
        if grantee.get("Type") != "Group":
            continue
        if grantee.get("URI") != "http://acs.amazonaws.com/groups/global/AllUsers":
            continue
        return True
    return False


@contextmanager
def map_boto3_exceptions(key=None, exc_pass=()):
    """Map boto3-specific exceptions to the minimalkv-API."""
    from botocore.exceptions import ClientError

    try:
        yield
    except ClientError as ex:
        code = ex.response["Error"]["Code"]
        if code == "404" or code == "NoSuchKey":
            raise KeyError(key)
        raise OSError(str(ex))


class Boto3SimpleKeyFile(io.RawIOBase):  # noqa D

    # see: https://alexwlchan.net/2019/02/working-with-large-s3-objects/
    # author: Alex Chan, license: MIT
    def __init__(self, s3_object):
        self.s3_object = s3_object
        self.position = 0

    def __repr__(self):  # noqa D
        return f"<{type(self).__name__} s3_object={self.s3_object!r} >"

    @property
    def size(self):  # noqa D
        return self.s3_object.content_length

    def tell(self):  # noqa D
        return self.position

    def seek(self, offset, whence=io.SEEK_SET):  # noqa D
        if whence == io.SEEK_SET:
            self.position = offset
        elif whence == io.SEEK_CUR:
            self.position += offset
        elif whence == io.SEEK_END:
            self.position = self.size + offset
        else:
            raise ValueError(
                "invalid whence (%r, should be %d, %d, %d)"
                % (whence, io.SEEK_SET, io.SEEK_CUR, io.SEEK_END)
            )

        return self.position

    def seekable(self):  # noqa D
        return True

    def read(self, size=-1):  # noqa D
        if size == -1:
            # Read to the end of the file
            range_header = "bytes=%d-" % self.position
            self.seek(offset=0, whence=io.SEEK_END)
        else:
            new_position = self.position + size

            # If we're going to read beyond the end of the object, return
            # the entire object.
            if new_position >= self.size:
                return self.read()

            range_header = "bytes=%d-%d" % (self.position, new_position - 1)
            self.seek(offset=size, whence=io.SEEK_CUR)

        return self.s3_object.get(Range=range_header)["Body"].read()

    def readable(self):  # noqa D
        return True


class Boto3Store(KeyValueStore, UrlMixin, CopyMixin):  # noqa D
    def __init__(
        self,
<<<<<<< HEAD
        bucket: Union[str, Bucket],
        prefix="",
=======
        bucket,
        prefix: Optional[str] = None,
        object_prefix="",
>>>>>>> d3bcfd2b
        url_valid_time=0,
        reduced_redundancy=False,
        public=False,
        metadata=None,
        create_if_missing=False,
    ):
        import boto3

        if isinstance(bucket, str):
            s3_resource = boto3.resource("s3")
<<<<<<< HEAD
            bucket_resource = s3_resource.Bucket(bucket)
        else:
            bucket_resource = bucket

        # Apparently it's assumed that the bucket is already created.
        # We add the option for creating the bucket here.
        if create_if_missing:
            # If it already exists, this will do nothing.
            bucket_resource.create()

        self.bucket = bucket_resource
        self.prefix = prefix.strip().lstrip("/")
=======
            bucket = s3_resource.Bucket(bucket)
            if bucket not in s3_resource.buckets.all():
                raise ValueError("invalid s3 bucket name")
        self.bucket = bucket

        if prefix is not None:
            import warnings

            warnings.warn(
                "The prefix attribute is deprecated and will be removed in the next major release."
                "Use object_prefix instead.",
                DeprecationWarning,
            )
            object_prefix = object_prefix or prefix
        self._object_prefix = object_prefix.strip().lstrip("/")

>>>>>>> d3bcfd2b
        self.url_valid_time = url_valid_time
        self.reduced_redundancy = reduced_redundancy
        self.public = public
        self.metadata = metadata or {}

    @property
    def prefix(self) -> str:
        """
        Get the prefix used for all keys in this store.

        .. note:: Deprecated in 2.0.0, use :attr:`object_prefix` instead.
        """
        import warnings

        warnings.warn(
            "The `prefix` attribute is deprecated and will be removed in the next major release."
            "Use `object_prefix` instead.",
            DeprecationWarning,
        )

        return self._object_prefix

    def __new_object(self, name):
        return self.bucket.Object(self._object_prefix + name)

    def iter_keys(self, prefix=""):  # noqa D
        with map_boto3_exceptions():
            prefix_len = len(self._object_prefix)
            return map(
                lambda k: k.key[prefix_len:],
                self.bucket.objects.filter(Prefix=self._object_prefix + prefix),
            )

    def _delete(self, key):
        self.bucket.Object(self._object_prefix + key).delete()

    def _get(self, key):
        obj = self.__new_object(key)
        with map_boto3_exceptions(key=key):
            obj = obj.get()
            return obj["Body"].read()

    def _get_file(self, key, file):
        obj = self.__new_object(key)
        with map_boto3_exceptions(key=key):
            obj = obj.get()
            return copyfileobj(obj["Body"], file)

    def _get_filename(self, key, filename):
        obj = self.__new_object(key)
        with map_boto3_exceptions(key=key):
            obj = obj.get()
            with open(filename, "wb") as file:
                return copyfileobj(obj["Body"], file)

    def _open(self, key):
        obj = self.__new_object(key)
        with map_boto3_exceptions(key=key):
            obj.load()
            return Boto3SimpleKeyFile(obj)

    def _copy(self, source, dest):
        obj = self.__new_object(dest)
        parameters = {
            "CopySource": self.bucket.name + "/" + self._object_prefix + source,
            "Metadata": self.metadata,
        }
        if self.public:
            parameters["ACL"] = "public-read"
        if self.reduced_redundancy:
            parameters["StorageClass"] = "REDUCED_REDUNDANCY"
        with map_boto3_exceptions(key=source):
            self.__new_object(source).load()
            obj.copy_from(**parameters)

    def _put(self, key, data):
        obj = self.__new_object(key)
        parameters = {"Body": data, "Metadata": self.metadata}
        if self.public:
            parameters["ACL"] = "public-read"
        if self.reduced_redundancy:
            parameters["StorageClass"] = "REDUCED_REDUNDANCY"
        with map_boto3_exceptions(key=key):
            obj.put(**parameters)
        return key

    def _put_file(self, key, file):
        return self._put(key, file)

    def _put_filename(self, key, filename):
        with open(filename, "rb") as file:
            return self._put(key, file)

    def _url_for(self, key):
        import boto3
        import botocore.client
        import botocore.exceptions

        obj = self.__new_object(key)
        try:
            grants = obj.Acl().grants
        except botocore.exceptions.ClientError:
            is_public = False
        else:
            is_public = _public_readable(grants)
        if self.url_valid_time and not is_public:
            s3_client = boto3.client(
                "s3", endpoint_url=self.bucket.meta.client.meta.endpoint_url
            )
        else:
            s3_client = boto3.client(
                "s3",
                config=botocore.client.Config(signature_version=botocore.UNSIGNED),
                endpoint_url=self.bucket.meta.client.meta.endpoint_url,
            )
        with map_boto3_exceptions(key=key):
            return s3_client.generate_presigned_url(
                "get_object",
                Params={"Bucket": self.bucket.name, "Key": key},
                ExpiresIn=self.url_valid_time,
            )

    def __eq__(self, other):
        """
        Assert that two ``Boto3Store``s are equal.

        The bucket name and other configuration parameters are compared.
        See :func:`from_url` for details on the connection parameters.
        Does NOT compare the credentials or the contents of the bucket!
        """
        return (
            isinstance(other, Boto3Store)
            and self.bucket.name == other.bucket.name
            and self.bucket.meta.client.meta.endpoint_url
            == other.bucket.meta.client.meta.endpoint_url
            and self.prefix == other.prefix
            and self.url_valid_time == other.url_valid_time
            and self.reduced_redundancy == other.reduced_redundancy
            and self.public == other.public
            and self.metadata == other.metadata
        )

    @classmethod
    def from_url(cls, url: str) -> "Boto3Store":
        """
        Create a ``Boto3Store`` from a URL.

        URl format:
        ``s3://access_key_id:secret_access_key@endpoint/bucket[?<query_args>]``

        **Positional arguments**:

        ``access_key_id``: The access key ID of the S3 user.

        ``secret_access_key``: The secret access key of the S3 user.

        ``endpoint``: The endpoint of the S3 service. Leave empty for standard AWS.

        ``bucket``: The name of the bucket.

        **Query arguments**:

        ``force_bucket_suffix`` (default: ``True``): If set, it is ensured that
         the bucket name ends with ``-<access_key>``
         by appending this string if necessary.
         If ``False``, the bucket name is used as-is.

        ``create_if_missing`` (default: ``True`` ): If set, creates the bucket if it does not exist;
         otherwise, try to retrieve the bucket and fail with an ``IOError``.

        **Notes**:

        If the scheme is ``hs3``, an ``HBoto3Store`` is returned which allows ``/`` in key names.

        Parameters
        ----------
        url
            URL to create store from.

        Returns
        -------
        store
            Boto3Store created from URL.
        """
        from minimalkv import get_store_from_url

        store = get_store_from_url(url, store_cls=cls)
        if not isinstance(store, cls):
            raise ValueError(f"Expected {cls}, got {type(store)}")
        return store

    @classmethod
    def from_parsed_url(
        cls, parsed_url: SplitResult, query: Dict[str, str]
    ) -> "Boto3Store":  # noqa D
        """
        Build a Boto3Store from a parsed URL.

        See :func:`from_url` for details on the expected format of the URL.

        Parameters
        ----------
        parsed_url: SplitResult
            The parsed URL.
        query: Dict[str, str]
            Query parameters from the URL.

        Returns
        -------
        store : Boto3Store
            The created Boto3Store.
        """

        url_access_key_id = _get_username(parsed_url)
        url_secret_access_key = _get_password(parsed_url)
        boto3_params = {
            "aws_access_key_id": url_access_key_id,
            "aws_secret_access_key": url_secret_access_key,
        }
        host = parsed_url.gethost()
        port = parsed_url.getport()

        is_secure = query.get("is_secure", "true").lower() == "true"
        endpoint_scheme = "https" if is_secure else "http"

        if host is None:
            endpoint_url = None
        elif port is None:
            endpoint_url = f"{endpoint_scheme}://{host}"
        else:
            endpoint_url = f"{endpoint_scheme}://{host}:{port}"

        boto3_params["endpoint_url"] = endpoint_url

        # Remove Nones from client_params
        boto3_params = {k: v for k, v in boto3_params.items() if v is not None}

        bucket_name = parsed_url.getpath().lstrip("/")

        # We only create a reference to the bucket.
        # The bucket currently has to be created outside minimalkv.
        # When the Boto3Store is reimplemented using s3fs,
        # we will create the bucket in the `create_filesystem` method.
        # Or we can just pass `mkdir_prefix` to the FSSpecStore constructor.
        resource = boto3.resource("s3", **boto3_params)

        force_bucket_suffix = query.get("force_bucket_suffix", "true").lower() == "true"
        if force_bucket_suffix:
            # Try to find access key in env
            if url_access_key_id is None:
                access_key_id = os.environ.get("AWS_ACCESS_KEY_ID")
            else:
                access_key_id = url_access_key_id

            if access_key_id is None:
                raise ValueError(
                    "Cannot find access key in URL or environment variable AWS_ACCESS_KEY_ID"
                )

            if not bucket_name.lower().endswith("-" + access_key_id.lower()):
                bucket_name += "-" + access_key_id.lower()

        bucket = resource.Bucket(bucket_name)

        create_if_missing = query.get("create_if_missing", "true").lower() == "true"

        return cls(bucket, create_if_missing=create_if_missing)<|MERGE_RESOLUTION|>--- conflicted
+++ resolved
@@ -2,15 +2,11 @@
 import os
 from contextlib import contextmanager
 from shutil import copyfileobj
-<<<<<<< HEAD
-from typing import Dict, List, Union
+from typing import Dict, List, Optional, Union
 
 import boto3
 from mypy_boto3_s3.service_resource import Bucket
 from uritools import SplitResult
-=======
-from typing import List, Optional
->>>>>>> d3bcfd2b
 
 from minimalkv import CopyMixin, KeyValueStore, UrlMixin
 from minimalkv.url_utils import _get_password, _get_username
@@ -106,14 +102,9 @@
 class Boto3Store(KeyValueStore, UrlMixin, CopyMixin):  # noqa D
     def __init__(
         self,
-<<<<<<< HEAD
         bucket: Union[str, Bucket],
-        prefix="",
-=======
-        bucket,
         prefix: Optional[str] = None,
         object_prefix="",
->>>>>>> d3bcfd2b
         url_valid_time=0,
         reduced_redundancy=False,
         public=False,
@@ -124,20 +115,6 @@
 
         if isinstance(bucket, str):
             s3_resource = boto3.resource("s3")
-<<<<<<< HEAD
-            bucket_resource = s3_resource.Bucket(bucket)
-        else:
-            bucket_resource = bucket
-
-        # Apparently it's assumed that the bucket is already created.
-        # We add the option for creating the bucket here.
-        if create_if_missing:
-            # If it already exists, this will do nothing.
-            bucket_resource.create()
-
-        self.bucket = bucket_resource
-        self.prefix = prefix.strip().lstrip("/")
-=======
             bucket = s3_resource.Bucket(bucket)
             if bucket not in s3_resource.buckets.all():
                 raise ValueError("invalid s3 bucket name")
@@ -154,7 +131,6 @@
             object_prefix = object_prefix or prefix
         self._object_prefix = object_prefix.strip().lstrip("/")
 
->>>>>>> d3bcfd2b
         self.url_valid_time = url_valid_time
         self.reduced_redundancy = reduced_redundancy
         self.public = public
