--- conflicted
+++ resolved
@@ -77,7 +77,6 @@
 
 
 def extract_params(scheme, host, port, path, query, userinfo):  # noqa D
-<<<<<<< HEAD
     warn(
         """
         extract_params will be removed in the next major release.
@@ -87,13 +86,10 @@
         stacklevel=2,
     )
 
-    if scheme in ("memory", "hmemory"):
-=======
     # We want to ignore wrappers here
     store_type = scheme.split("+")[0]
 
     if store_type in ("memory", "hmemory"):
->>>>>>> 20a51632
         return {}
     if store_type in ("redis", "hredis"):
         path = path[1:] if path.startswith("/") else path
